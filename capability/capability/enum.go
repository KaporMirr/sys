--- conflicted
+++ resolved
@@ -263,7 +263,6 @@
 	// Allow reading the audit log via multicast netlink socket
 	CAP_AUDIT_READ = Cap(37)
 
-<<<<<<< HEAD
 	// Allow system performance and observability privileged operations
 	// using perf_events, i915_perf and other kernel subsystems
 	CAP_PERFMON = Cap(38)
@@ -296,19 +295,10 @@
 	// CAP_PERFMON and CAP_BPF are required to load tracing programs.
 	// CAP_NET_ADMIN and CAP_BPF are required to load networking programs.
 	CAP_BPF = Cap(39)
-=======
-	// Allow system performance and observability privileged operations.
-	// Introduced in kernel 5.8.
-	CAP_PERFMON = Cap(38)
-
-	// Allow several BPF operations.
-	// Introduced in kernel 5.8.
-	CAP_BPF = Cap(39)
 
 	// Allow checkpoint/restore related operations.
 	// Introduced in kernel 5.9
 	CAP_CHECKPOINT_RESTORE = Cap(40)
->>>>>>> 1f9e05d4
 )
 
 var (
